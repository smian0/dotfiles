--- conflicted
+++ resolved
@@ -1,24 +1,40 @@
-# Vanilla .zshrc for testing Claude environment
-# Basic shell configuration
+# Zsh Configuration for Dotfiles Management
+# Auto-managed by dotfiles system
 
 # Enable Powerlevel10k instant prompt. Should stay close to the top of ~/.zshrc.
 if [[ -r "${XDG_CACHE_HOME:-$HOME/.cache}/p10k-instant-prompt-${(%):-%n}.zsh" ]]; then
   source "${XDG_CACHE_HOME:-$HOME/.cache}/p10k-instant-prompt-${(%):-%n}.zsh"
 fi
 
-# Basic PATH
-export PATH="/usr/local/bin:/usr/bin:/bin:/usr/sbin:/sbin:$PATH"
-
-# Basic environment variables for Claude
-# IMPORTANT: Never set ANTHROPIC_API_KEY="" (empty) as it blocks OAuth authentication
-
-# Source system-wide zsh configuration
-if [[ -f /etc/zshrc ]]; then
-  source /etc/zshrc
-fi
-
-# Basic prompt
-PS1='%n@%m %~ %# '
+# =============================================================================
+# Environment Configuration
+# =============================================================================
+
+# XDG Base Directory Specification
+export XDG_CONFIG_HOME="$HOME/.config"
+export XDG_DATA_HOME="$HOME/.local/share"
+export XDG_STATE_HOME="$HOME/.local/state"
+export XDG_CACHE_HOME="$HOME/.cache"
+
+# Terminal Configuration
+export CLICOLOR=1
+export LSCOLORS=ExFxBxDxCxegedabagacad
+export FORCE_COLOR=1
+export TERM=xterm-256color
+
+# History Configuration
+export HISTSIZE=100000
+export SAVEHIST=100000
+export HISTFILE=~/.zsh_history
+
+# Editor and pager
+export EDITOR="vim"
+export VISUAL="vim"
+export PAGER="less"
+
+# Language and locale
+export LANG="en_US.UTF-8"
+export LC_ALL="en_US.UTF-8"
 
 # Browser forwarding configuration for VS Code Remote SSH
 export BROWSER="open"
@@ -32,6 +48,7 @@
 if [[ -n "$SSH_CLIENT" || -n "$SSH_TTY" || -n "$SSH_CONNECTION" ]]; then
     export CLAUDE_CODE_OAUTH_TOKEN="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"
 fi
+
 # Claude Code Authentication Protection
 # Prevent empty ANTHROPIC_API_KEY from blocking OAuth authentication
 claude_auth_protection() {
@@ -57,15 +74,233 @@
     echo "💡 Test manually with: claude -p 'test'"
 }
 
-# AI Tool Aliases
-alias cl="/Users/smian/.claude/local/claude"
-alias cld="cl --dangerously-skip-permissions"
-alias clr="cl --dangerously-skip-permissions --resume"
-alias kimi='~/dotfiles/bin/kimi'
-alias kimid="kimi --dangerously-skip-permissions"
-alias kimir="kimi --dangerously-skip-permissions --resume"
-alias glm='~/dotfiles/bin/glm'
-<<<<<<< HEAD
+# PATH Management
+typeset -U path  # Keep unique entries in PATH
+
+# Homebrew paths (macOS)
+if [[ -d "/opt/homebrew/bin" ]]; then
+    path=("/opt/homebrew/bin" "/opt/homebrew/sbin" $path)
+fi
+
+# Local bin directories
+path=("$HOME/.local/bin" "$HOME/bin" $path)
+
+# Dotfiles bin directory
+if [[ -d "$HOME/dotfiles/bin" ]]; then
+    path=("$HOME/dotfiles/bin" $path)
+fi
+
+# Development tools
+if [[ -d "$HOME/.cargo/bin" ]]; then
+    path=("$HOME/.cargo/bin" $path)
+fi
+
+if [[ -d "$HOME/go/bin" ]]; then
+    path=("$HOME/go/bin" $path)
+fi
+
+# Node.js tools
+if [[ -d "$HOME/.npm-global/bin" ]]; then
+    path=("$HOME/.npm-global/bin" $path)
+fi
+
+# Bun
+if [[ -d "$HOME/.bun/bin" ]]; then
+    export BUN_INSTALL="$HOME/.bun"
+    path=("$BUN_INSTALL/bin" $path)
+fi
+
+# Flutter
+if [[ -d "$HOME/development/flutter/bin" ]]; then
+    path=("$HOME/development/flutter/bin" $path)
+fi
+
+# LM Studio
+if [[ -d "$HOME/.cache/lm-studio/bin" ]]; then
+    path=("$HOME/.cache/lm-studio/bin" $path)
+fi
+
+# Windsurf
+if [[ -d "/Users/smian/.codeium/windsurf/bin" ]]; then
+    path=("/Users/smian/.codeium/windsurf/bin" $path)
+fi
+
+# PostgreSQL
+if [[ -d "/opt/homebrew/opt/postgresql@16/bin" ]]; then
+    path=("/opt/homebrew/opt/postgresql@16/bin" $path)
+fi
+
+# Ruby (Homebrew version)
+if [[ -d "/opt/homebrew/opt/ruby/bin" ]]; then
+    path=("/opt/homebrew/opt/ruby/bin" $path)
+fi
+
+# TCL/TK
+if [[ -d "/opt/homebrew/opt/tcl-tk@8/bin" ]]; then
+    path=("/opt/homebrew/opt/tcl-tk@8/bin" $path)
+    export LDFLAGS="-L/opt/homebrew/opt/tcl-tk@8/lib"
+    export CPPFLAGS="-I/opt/homebrew/opt/tcl-tk@8/include"
+    export PKG_CONFIG_PATH="/opt/homebrew/opt/tcl-tk@8/lib/pkgconfig"
+fi
+
+# Export the modified PATH
+export PATH
+
+# =============================================================================
+# Zsh Options
+# =============================================================================
+
+# History options
+setopt HIST_EXPIRE_DUPS_FIRST    # Expire duplicates first when trimming history
+setopt HIST_IGNORE_DUPS          # Don't record duplicates in history
+setopt HIST_IGNORE_ALL_DUPS      # Remove older duplicate entries from history
+setopt HIST_FIND_NO_DUPS         # Don't display duplicates when searching
+setopt HIST_IGNORE_SPACE         # Don't record commands starting with space
+setopt HIST_SAVE_NO_DUPS         # Don't save duplicates to history file
+setopt HIST_VERIFY               # Show command before executing from history
+setopt SHARE_HISTORY             # Share history between sessions
+setopt APPEND_HISTORY            # Append to history file
+setopt INC_APPEND_HISTORY        # Add commands to history immediately
+
+# Directory options
+setopt AUTO_CD                   # Change directory without cd command
+setopt AUTO_PUSHD                # Push old directory onto stack
+setopt PUSHD_IGNORE_DUPS         # Don't push duplicates onto stack
+setopt PUSHD_SILENT              # Don't print directory stack
+
+# Completion options
+setopt COMPLETE_IN_WORD          # Complete from both ends of word
+setopt AUTO_MENU                 # Show completion menu on successive tab press
+setopt AUTO_LIST                 # Automatically list choices on ambiguous completion
+setopt AUTO_PARAM_SLASH          # Add trailing slash to directory names
+
+# Globbing options
+setopt EXTENDED_GLOB             # Enable extended globbing
+setopt GLOB_DOTS                 # Include dotfiles in glob patterns
+
+# Job control
+setopt AUTO_RESUME               # Resume jobs on exact command match
+setopt LONG_LIST_JOBS            # Show detailed job information
+
+# Miscellaneous
+setopt INTERACTIVE_COMMENTS      # Allow comments in interactive shell
+setopt NO_BEEP                   # Disable beeping
+setopt PROMPT_SUBST              # Enable prompt substitution
+
+# =============================================================================
+# Oh My Zsh Configuration
+# =============================================================================
+
+# Oh My Zsh installation path
+export ZSH="$HOME/.oh-my-zsh"
+
+# Theme configuration - with auto-install fallback
+ZSH_THEME="robbyrussell"
+
+# Theme management functions
+_check_theme_health() {
+    # Simple theme health check - just verify Oh My Zsh is working
+    if [[ ! -f "$ZSH/oh-my-zsh.sh" ]]; then
+        echo "⚠️  Oh My Zsh not found - theme functionality may be limited"
+    fi
+}
+
+# Plugin configuration
+plugins=(
+    git
+    brew
+    macos
+    zsh-autosuggestions
+    zsh-syntax-highlighting
+    docker
+    kubectl
+    node
+    npm
+    python
+    rust
+    golang
+    pass
+)
+
+# Oh My Zsh settings
+CASE_SENSITIVE="false"
+HYPHEN_INSENSITIVE="true"
+DISABLE_AUTO_UPDATE="false"
+DISABLE_UPDATE_PROMPT="false"
+export UPDATE_ZSH_DAYS=7
+DISABLE_LS_COLORS="false"
+DISABLE_AUTO_TITLE="false"
+ENABLE_CORRECTION="false"
+COMPLETION_WAITING_DOTS="true"
+DISABLE_UNTRACKED_FILES_DIRTY="false"
+HIST_STAMPS="yyyy-mm-dd"
+
+# Auto-install Oh My Zsh and dependencies if missing
+if [[ ! -f "$ZSH/oh-my-zsh.sh" ]]; then
+    echo "🔧 Oh My Zsh not found. Auto-installing..."
+    
+    # Install Oh My Zsh
+    sh -c "$(curl -fsSL https://raw.github.com/ohmyzsh/ohmyzsh/master/tools/install.sh)" "" --unattended
+    
+    # Install required plugins
+    local custom_plugins_dir="$ZSH/custom/plugins"
+    
+    # zsh-autosuggestions
+    if [[ ! -d "$custom_plugins_dir/zsh-autosuggestions" ]]; then
+        echo "📦 Installing zsh-autosuggestions..."
+        git clone https://github.com/zsh-users/zsh-autosuggestions "$custom_plugins_dir/zsh-autosuggestions"
+    fi
+    
+    # zsh-syntax-highlighting
+    if [[ ! -d "$custom_plugins_dir/zsh-syntax-highlighting" ]]; then
+        echo "📦 Installing zsh-syntax-highlighting..."
+        git clone https://github.com/zsh-users/zsh-syntax-highlighting.git "$custom_plugins_dir/zsh-syntax-highlighting"
+    fi
+    
+    echo "✅ Oh My Zsh and plugins installed successfully!"
+    echo "💡 Restart your terminal for full functionality"
+fi
+
+# Load Oh My Zsh
+if [[ -f "$ZSH/oh-my-zsh.sh" ]]; then
+    source "$ZSH/oh-my-zsh.sh"
+fi
+
+# Run one-time setup checks
+_run_setup_checks() {
+    # Only run setup checks once per day to avoid spam
+    local setup_check_file="$HOME/.cache/zsh-setup-check"
+    local today=$(date +%Y-%m-%d)
+    
+    if [[ -f "$setup_check_file" ]]; then
+        local last_check=$(cat "$setup_check_file" 2>/dev/null)
+        if [[ "$last_check" == "$today" ]]; then
+            return 0
+        fi
+    fi
+    
+    # Create cache directory if needed
+    mkdir -p "$(dirname "$setup_check_file")"
+    
+    # Run checks
+    _check_theme_health
+    
+    # Record that we ran checks today
+    echo "$today" > "$setup_check_file"
+}
+
+# Run setup checks (only once per day)
+_run_setup_checks
+
+# =============================================================================
+# Aliases
+# =============================================================================
+
+# Core command improvements
+alias ls='ls -G'
+alias ll='ls -la'
+alias la='ls -A'
+alias l='ls -CF'
 
 # Use faster alternatives when available
 if command -v rg &> /dev/null; then
@@ -100,9 +335,472 @@
             command grep "$@"
         fi
     }
-fi
+else
+    alias grep='grep --color=auto'
+fi
+
+alias fgrep='fgrep --color=auto'
+alias egrep='egrep --color=auto'
+
 if command -v fd &> /dev/null; then
     alias find='fd'
+fi
+
+# Navigation
+alias ..='cd ..'
+alias ...='cd ../..'
+alias ....='cd ../../..'
+alias .....='cd ../../../..'
+alias ~='cd ~'
+alias -- -='cd -'
+
+# Git shortcuts
+alias g='git'
+alias ga='git add'
+alias gc='git commit'
+alias gco='git checkout'
+alias gst='git status'
+alias gd='git diff'
+alias gl='git log --oneline --graph --decorate'
+alias gp='git push'
+alias gpl='git pull'
+
+# Docker shortcuts
+alias d='docker'
+alias dc='docker-compose'
+alias dps='docker ps'
+alias di='docker images'
+alias drm='docker rm'
+alias drmi='docker rmi'
+
+# System monitoring
+alias top='top -o cpu'
+alias htop='htop'
+alias df='df -h'
+alias du='du -h'
+alias free='vm_stat'
+
+# Network utilities
+alias ping='ping -c 5'
+alias ports='netstat -tulanp'
+alias myip='curl -s https://ipinfo.io/ip'
+alias localip='ipconfig getifaddr en0'
+
+# Package management (macOS)
+if command -v brew >/dev/null 2>&1; then
+    alias brewup='brew update && brew upgrade && brew cleanup'
+    alias brewinfo='brew list --versions'
+fi
+
+# =============================================================================
+# Pass Integration
+# =============================================================================
+
+# Pass aliases for convenience
+alias pls='pass ls'
+alias pshow='pass show'
+alias pgen='pass generate'
+alias pedit='pass edit'
+alias pgit='pass git'
+
+# Helper functions for common pass operations
+function papi() {
+    if [[ $# -eq 0 ]]; then
+        echo "Usage: papi <service>"
+        echo "Available services:"
+        pass ls api 2>/dev/null | grep -v "^api$" | sed 's/^[├└│─ ]*/  /'
+        return 1
+    fi
+    pass show "api/$1" 2>/dev/null | head -1
+}
+
+function padd() {
+    if [[ $# -eq 0 ]]; then
+        echo "Usage: padd <service>"
+        return 1
+    fi
+    pass insert "api/$1"
+}
+
+function pcp() {
+    if [[ $# -eq 0 ]]; then
+        echo "Usage: pcp <service>"
+        return 1
+    fi
+    pass show -c "api/$1" 2>/dev/null
+}
+
+# =============================================================================
+# AI Tools Integration
+# =============================================================================
+
+# AI Tool Aliases
+alias cl="/Users/smian/.claude/local/claude"
+alias cld="cl --dangerously-skip-permissions"
+alias clr="cl --dangerously-skip-permissions --resume"
+
+# Remove any old aliases that might interfere and set correct ones
+unalias kimi glm 2>/dev/null || true
+
+# Override any existing aliases with the correct dotfiles bin scripts
+alias kimi='~/dotfiles/bin/kimi'
+alias glm='~/dotfiles/bin/glm'
+alias kimid="kimi --dangerously-skip-permissions"
+alias kimir="kimi --dangerously-skip-permissions --resume"
+alias glmd="glm --dangerously-skip-permissions"
+alias glmr="glm --dangerously-skip-permissions --resume"
+
+# AI assistant chooser function
+function ai() {
+    local service="$1"
+    shift
+    local prompt="$*"
+    
+    case "$service" in
+        kimi|moonshot)
+            kimi "$prompt"
+            ;;
+        glm|chatglm)
+            glm "$prompt"
+            ;;
+        claude)
+            if command_exists claude; then
+                claude "$prompt"
+            else
+                echo "Claude CLI not available. Install Claude Code first."
+                return 1
+            fi
+            ;;
+        help|--help|-h)
+            echo "AI Assistant Tool"
+            echo "Usage: ai <service> [prompt]"
+            echo ""
+            echo "Available services:"
+            echo "  kimi, moonshot   - Kimi AI (Moonshot)"
+            echo "  glm, chatglm     - ChatGLM"
+            echo "  claude           - Claude Code CLI"
+            echo ""
+            echo "Interactive mode (no prompt):"
+            echo "  kimi             - Start Kimi interactive session"
+            echo "  glm              - Start ChatGLM interactive session"
+            echo "  ai kimi          - Start Kimi via ai wrapper"
+            echo ""
+            echo "One-shot examples:"
+            echo "  ai kimi 'Explain git branches'"
+            echo "  ai glm 'Write a Python script'"
+            echo "  ai claude 'Review this code'"
+            ;;
+        *)
+            echo "Unknown AI service: $service"
+            echo "Run 'ai help' for available services"
+            return 1
+            ;;
+    esac
+}
+
+# Quick AI aliases
+alias ask='ai'
+alias askimi='kimi'
+alias askglm='glm'
+
+# AI setup helper
+function ai-setup() {
+    echo "AI Tools Setup Assistant"
+    echo "======================="
+    echo ""
+    echo "This will help you store API keys securely using pass."
+    echo ""
+    
+    # Check if pass is available
+    if ! command_exists pass; then
+        echo "Error: pass (password store) not found"
+        echo "Install it first or run the dotfiles master installer"
+        return 1
+    fi
+    
+    # Setup Kimi API key
+    if ! pass show api/kimi >/dev/null 2>&1; then
+        echo "🌙 Setting up Kimi AI (Moonshot):"
+        echo "1. Visit: https://platform.moonshot.cn/"
+        echo "2. Create account and get API key"
+        echo "3. Enter your API key when prompted"
+        echo ""
+        echo -n "Do you want to store Kimi API key now? (y/n): "
+        read -r response
+        if [[ "$response" == "y" ]]; then
+            pass insert api/kimi
+        fi
+    else
+        echo "✓ Kimi API key already configured"
+    fi
+    
+    echo ""
+    
+    # Setup GLM API key
+    if ! pass show api/glm >/dev/null 2>&1; then
+        echo "🤖 Setting up ChatGLM:"
+        echo "1. Visit: https://open.bigmodel.cn/"
+        echo "2. Create account and get API key"
+        echo "3. Enter your API key when prompted"
+        echo ""
+        echo -n "Do you want to store GLM API key now? (y/n): "
+        read -r response
+        if [[ "$response" == "y" ]]; then
+            pass insert api/glm
+        fi
+    else
+        echo "✓ GLM API key already configured"
+    fi
+    
+    echo ""
+    echo "AI Tools Setup Complete!"
+    echo ""
+    echo "Test your setup:"
+    echo "  kimi 'Hello, how are you?'"
+    echo "  glm 'Write a hello world in Python'"
+    echo "  ai help"
+}
+
+# AI status checker
+function ai-status() {
+    echo "AI Tools Status"
+    echo "==============="
+    echo ""
+    
+    # Check dependencies
+    local deps_ok=true
+    
+    if command_exists curl; then
+        echo "✓ curl: available"
+    else
+        echo "✗ curl: missing (required for API calls)"
+        deps_ok=false
+    fi
+    
+    if command_exists jq; then
+        echo "✓ jq: available"
+    else
+        echo "✗ jq: missing (required for JSON parsing)"
+        echo "  Install with: brew install jq"
+        deps_ok=false
+    fi
+    
+    if command_exists pass; then
+        echo "✓ pass: available"
+    else
+        echo "✗ pass: missing (recommended for secure API key storage)"
+        deps_ok=false
+    fi
+    
+    echo ""
+    
+    # Check API keys
+    echo "API Key Status:"
+    
+    if command_exists pass && pass show api/kimi >/dev/null 2>&1; then
+        echo "✓ Kimi API key: configured in pass"
+    elif [[ -n "$KIMI_API_KEY" ]]; then
+        echo "✓ Kimi API key: configured in environment"
+    else
+        echo "✗ Kimi API key: not configured"
+        echo "  Run 'ai-setup' to configure"
+    fi
+    
+    if command_exists pass && pass show api/glm >/dev/null 2>&1; then
+        echo "✓ GLM API key: configured in pass"
+    elif [[ -n "$GLM_API_KEY" ]]; then
+        echo "✓ GLM API key: configured in environment"
+    else
+        echo "✗ GLM API key: not configured"
+        echo "  Run 'ai-setup' to configure"
+    fi
+    
+    if command_exists claude; then
+        echo "✓ Claude Code CLI: available"
+    else
+        echo "✗ Claude Code CLI: not installed"
+    fi
+    
+    echo ""
+    
+    if [[ "$deps_ok" == true ]]; then
+        echo "✅ All dependencies satisfied"
+        echo "Run 'ai-setup' to configure API keys if needed"
+    else
+        echo "❌ Missing dependencies - install them first"
+    fi
+}
+
+# =============================================================================
+# Custom Functions
+# =============================================================================
+
+# Helper function to check if command exists
+command_exists() {
+    command -v "$1" >/dev/null 2>&1
+}
+
+# Extract various archive formats
+function extract() {
+    if [[ -f "$1" ]]; then
+        case "$1" in
+            *.tar.bz2)   tar xjf "$1"     ;;
+            *.tar.gz)    tar xzf "$1"     ;;
+            *.bz2)       bunzip2 "$1"     ;;
+            *.rar)       unrar x "$1"     ;;
+            *.gz)        gunzip "$1"      ;;
+            *.tar)       tar xf "$1"      ;;
+            *.tbz2)      tar xjf "$1"     ;;
+            *.tgz)       tar xzf "$1"     ;;
+            *.zip)       unzip "$1"       ;;
+            *.Z)         uncompress "$1"  ;;
+            *.7z)        7z x "$1"        ;;
+            *)           echo "'$1' cannot be extracted via extract()" ;;
+        esac
+    else
+        echo "'$1' is not a valid file"
+    fi
+}
+
+# Create directory and change to it
+function mkcd() {
+    mkdir -p "$1" && cd "$1"
+}
+
+# Find files and directories
+function ff() {
+    find . -name "*$1*" -type f
+}
+
+function fd() {
+    find . -name "*$1*" -type d
+}
+
+# Quick grep in files
+function fif() {
+    grep -r --include="*.$2" "$1" .
+}
+
+# Git shortcuts
+function gac() {
+    git add . && git commit -m "$1"
+}
+
+function gacp() {
+    git add . && git commit -m "$1" && git push
+}
+
+# Docker shortcuts
+function drun() {
+    docker run -it --rm "$@"
+}
+
+function dexec() {
+    docker exec -it "$1" bash
+}
+
+# System info
+function sysinfo() {
+    echo "System Information:"
+    echo "=================="
+    echo "OS: $(uname -s)"
+    echo "Kernel: $(uname -r)"
+    echo "Architecture: $(uname -m)"
+    if command -v sw_vers >/dev/null 2>&1; then
+        echo "macOS Version: $(sw_vers -productVersion)"
+    fi
+    echo "Shell: $SHELL"
+    echo "Terminal: $TERM"
+    echo "User: $USER"
+    echo "Home: $HOME"
+    echo "Working Directory: $PWD"
+    echo "Date: $(date)"
+    echo "Uptime: $(uptime)"
+}
+
+# Network info
+function netinfo() {
+    echo "Network Information:"
+    echo "==================="
+    echo "Local IP: $(ipconfig getifaddr en0 2>/dev/null || echo 'Not connected')"
+    echo "Public IP: $(curl -s https://ipinfo.io/ip 2>/dev/null || echo 'Not available')"
+    echo "WiFi Network: $(networksetup -getairportnetwork en0 2>/dev/null | cut -d: -f2 | xargs)"
+}
+
+# =============================================================================
+# Dotfiles Management
+# =============================================================================
+
+# Dotfiles aliases
+alias dotfiles='cd ~/dotfiles'
+alias dots='dotfiles'
+alias dotstow='cd ~/dotfiles && stow --target=$HOME'
+alias dotunstow='cd ~/dotfiles && stow --delete --target=$HOME'
+
+# Quick dotfiles management functions
+function dotadd() {
+    if [[ $# -eq 0 ]]; then
+        echo "Usage: dotadd <package>"
+        echo "Available packages:"
+        ls ~/dotfiles/
+        return 1
+    fi
+    cd ~/dotfiles && stow --target=$HOME "$1"
+}
+
+function dotremove() {
+    if [[ $# -eq 0 ]]; then
+        echo "Usage: dotremove <package>"
+        return 1
+    fi
+    cd ~/dotfiles && stow --delete --target=$HOME "$1"
+}
+
+function dotstatus() {
+    echo "Dotfiles Status:"
+    echo "==============="
+    cd ~/dotfiles
+    
+    echo "Available packages:"
+    ls -1 | grep -v README.md | while read -r package; do
+        if [[ -d "$package" ]]; then
+            # Check if package is stowed by looking for symlinks
+            local stowed=false
+            find "$HOME" -maxdepth 2 -type l 2>/dev/null | while read -r link; do
+                if [[ "$(readlink "$link")" == *"$PWD/$package"* ]]; then
+                    stowed=true
+                    break
+                fi
+            done
+            
+            if $stowed; then
+                echo "  ✓ $package (stowed)"
+            else
+                echo "  ○ $package (not stowed)"
+            fi
+        fi
+    done
+}
+
+# =============================================================================
+# Development Environment
+# =============================================================================
+
+# Node.js configuration
+if command -v node >/dev/null 2>&1; then
+    export NPM_CONFIG_PREFIX="$HOME/.npm-global"
+fi
+
+# Python configuration
+if command -v python3 >/dev/null 2>&1; then
+    alias python='python3'
+    alias pip='pip3'
+fi
+
+# Go configuration
+if command -v go >/dev/null 2>&1; then
+    export GOPATH="$HOME/go"
+    export GOBIN="$GOPATH/bin"
 fi
 
 # History management
@@ -220,15 +918,10 @@
 
 # =============================================================================
 
-
-
-=======
-alias glmd="glm --dangerously-skip-permissions"
-alias glmr="glm --dangerously-skip-permissions --resume"
-
 # Chrome Keeper Management Aliases
 alias chrome-status="/Users/smian/chrome_commands.sh status"
 alias chrome-start="/Users/smian/chrome_commands.sh start"
 alias chrome-stop="/Users/smian/chrome_commands.sh stop"
 alias chrome-logs="/Users/smian/chrome_commands.sh logs"
->>>>>>> 5b48cf87
+
+# =============================================================================